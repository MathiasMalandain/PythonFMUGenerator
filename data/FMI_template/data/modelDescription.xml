<?xml version="1.0" encoding="UTF-8"?>
<fmiModelDescription
	fmiVersion="2.0"
	modelName="$$modelName$$"
	guid="{$$GUID$$}"
	version="$$version$$"
	author="$$author$$"
	copyright="$$copyright$$"
	license="$$license$$"
	description="$$description$$"
	generationTool="ghorwin/FMICodeGenerator@github - C++ Code using FMI support functions from IBK@TU Dresden"
	generationDateAndTime="$$dateandtime$$"
	variableNamingConvention="structured"
	numberOfEventIndicators="0">

	<!-- The following properties are the defaults and can be omitted
		needsExecutionTool="false"
		canBeInstantiatedOnlyOncePerProcess="false"
		providesDirectionalDerivative="false"

		CoSim only:
		canRunAsynchronuously = "false"

	-->

	<ModelExchange
		modelIdentifier="$$modelName$$"
		completedIntegratorStepNotNeeded="true"
		canNotUseMemoryManagementFunctions="true"
		canGetAndSetFMUstate="true"
		canSerializeFMUstate="true"
	/>

	<CoSimulation
		modelIdentifier="$$modelName$$"
		canHandleVariableCommunicationStepSize="true"
		canInterpolateInputs="false"
		maxOutputDerivativeOrder="0"
		canNotUseMemoryManagementFunctions="true"
		canGetAndSetFMUstate="true"
		canSerializeFMUstate="true"
	/>

	<LogCategories>
		<Category name="logStatusWarning" />
		<Category name="logStatusError" />
		<Category name="logAll" />
		<Category name="logFmi2Call" />
	</LogCategories>

	<DefaultExperiment startTime="0.0" stopTime="10.0" tolerance="1e-06"/>

	<ModelVariables>

		<!-- For input variables we need to give a 'start' attribute -->
		<!-- For output variables with initial="exact" we need to give a 'start' attribute -->
		$$scalarVariables$$
	</ModelVariables>

	<ModelStructure>
<<<<<<< HEAD

		$$outputDependencies$$

=======
		$$outputDependencies$$
>>>>>>> 2a34b238
	</ModelStructure>

</fmiModelDescription>
<|MERGE_RESOLUTION|>--- conflicted
+++ resolved
@@ -58,13 +58,7 @@
 	</ModelVariables>
 
 	<ModelStructure>
-<<<<<<< HEAD
-
 		$$outputDependencies$$
-
-=======
-		$$outputDependencies$$
->>>>>>> 2a34b238
 	</ModelStructure>
 
 </fmiModelDescription>
